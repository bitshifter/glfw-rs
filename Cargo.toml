[package]
name = "glfw"
version = "0.0.1"
authors = [
        "Brendan Zabarauskas <bjzaba@yahoo.com.au>",
        "Amey Parulekar",
        "Andy",
        "Brian Anderson",
        "Colin Sherratt",
        "Dustin Lacewell",
        "Jack Moffitt",
        "Jeaye",
        "jmgrosen",
        "Keegan McAllister",
        "Lars Bergstrom",
        "Marvin Löbel",
        "Niko Matsakis",
        "Sébastien Crozet",
        "Tomasz Stachowiak",
        "Torbjorn Loken",
        "zofrex",
]

[features]
default = ["glfw-sys"]

[dependencies.semver]
git = "https://github.com/rust-lang/semver"

[dependencies.glfw-sys]
<<<<<<< HEAD
git = "https://github.com/bitshifter/glfw"
branch = "cargo-3.0.4"
=======
git = "https://github.com/servo/glfw"
branch = "cargo-3.0.4"
optional = true
>>>>>>> 84b7ec32
<|MERGE_RESOLUTION|>--- conflicted
+++ resolved
@@ -28,11 +28,6 @@
 git = "https://github.com/rust-lang/semver"
 
 [dependencies.glfw-sys]
-<<<<<<< HEAD
 git = "https://github.com/bitshifter/glfw"
 branch = "cargo-3.0.4"
-=======
-git = "https://github.com/servo/glfw"
-branch = "cargo-3.0.4"
-optional = true
->>>>>>> 84b7ec32
+optional = true