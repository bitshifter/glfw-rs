--- conflicted
+++ resolved
@@ -18,10 +18,5 @@
 libc = "*"
 
 [dependencies.glfw-sys]
-<<<<<<< HEAD
-git = "https://github.com/bitshifter/glfw"
-branch = "cargo-3.0.4"
-=======
 glfw-sys = "*"
->>>>>>> 1c490be7
 optional = true